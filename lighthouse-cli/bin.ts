--- conflicted
+++ resolved
@@ -295,28 +295,8 @@
 export async function runLighthouse(url: string,
                        flags: {port: number, skipAutolaunch: boolean, selectChrome: boolean, output: any,
                          outputPath: string, interactive: boolean, saveArtifacts: boolean, saveAssets: boolean
-<<<<<<< HEAD
-                         chromeFlags: string, maxWaitForLoad: number},
-                       config: Object): Promise<undefined> {
-
-  let chromeLauncher: ChromeLauncher;
-  return initPort(flags)
-    .then(() => getDebuggableChrome(flags))
-    .then(chrome => chromeLauncher = chrome)
-    .then(() => lighthouse(url, flags, config))
-    .then((results: Results) => {
-      // remove artifacts from result so reports won't include artifacts.
-      const artifacts = results.artifacts;
-      results.artifacts = undefined;
-
-      let promise = saveResults(results, artifacts, flags);
-      if (flags.interactive) {
-        promise = promise.then(() => performanceXServer.hostExperiment({url, flags, config}, results));
-      }
-=======
-                         maxWaitForLoad: number, view: boolean},
+                         chromeFlags: string, maxWaitForLoad: number, view: boolean},
                        config: Object | null): Promise<{}|void> {
->>>>>>> ce1699ef
 
   let chromeLauncher: ChromeLauncher | undefined = undefined;
 
