node_modules
.DS_Store
npm-debug.log
.vscode

lighthouse-extension/dist
lighthouse-core/third_party/src
**/pages/scripts/lighthouse-report.js
coverage

lighthouse-cli/results
results
results.html
last-run-results.html

*.trace.json
*.screenshots.html
<<<<<<< HEAD
*.html
=======
*.report.html
>>>>>>> cc4fe98c

closure-error.log

!lighthouse-cli/index.js
lighthouse-cli/*.map
lighthouse-cli/*.js

lighthouse-cli/commands/*.map
lighthouse-cli/commands/*.js

lighthouse-cli/types/*.js
lighthouse-cli/types/*.map
<|MERGE_RESOLUTION|>--- conflicted
+++ resolved
@@ -15,11 +15,7 @@
 
 *.trace.json
 *.screenshots.html
-<<<<<<< HEAD
-*.html
-=======
 *.report.html
->>>>>>> cc4fe98c
 
 closure-error.log
 
